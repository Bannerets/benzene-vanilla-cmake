//----------------------------------------------------------------------------
/** @file MoHexThreadState.cpp

    @note Use SG_ASSERT so that the assertion handler is used to dump
    the state of each thread when an assertion fails.

    @bug Running with assertions, and a non-zero knowledge threshold
    in lock-free mode will cause some assertions to fail: it is
    possible for threads to play into filled-in cells during the
    in-tree phase. */
//----------------------------------------------------------------------------

#include "SgSystem.h"
#include "SgException.h"
#include "SgMove.h"

#include "BoardUtil.hpp"
#include "BitsetIterator.hpp"
#include "MoHexSearch.hpp"
#include "MoHexThreadState.hpp"
#include "MoHexUtil.hpp"
#include "EndgameUtil.hpp"
#include "VCUtil.hpp"

using namespace benzene;

/** Prints output during knowledge computation. */
static const bool DEBUG_KNOWLEDGE = false;

/** Prints hash sequence before computing knowledge. 
    Use to see what threads are doing knowledge computations. */
static const bool TRACK_KNOWLEDGE = false;

/** Check correctness of prior pruning.
    Builds VCs in position and compares results. */
#define DEBUG_PRIOR_PRUNING  0

//----------------------------------------------------------------------------

namespace
{

/** Returns true if game is over and sets provenType appropriately. */
bool IsProvenState(const MoHexBoard& board, HexColor toPlay, 
                   SgUctProvenType& provenType)
{
    HexColor winner = board.GetWinner();
    if (winner != EMPTY)
    {
        provenType = (winner == toPlay)
            ? SG_PROVEN_WIN : SG_PROVEN_LOSS;
        return true;
    }
    return false;
}

/** Returns INVALID_POINT if history is empty, otherwise last move
    played to the board, ie, skips swap move. */
HexPoint LastMoveFromHistory(const MoveSequence& history)
{
    HexPoint lastMove = INVALID_POINT;
    if (!history.empty()) 
    {
	lastMove = history.back().Point();
	if (lastMove == SWAP_PIECES) 
        {
            BenzeneAssert(history.size() == 2);
            lastMove = history.front().Point();
	}
    }
    return lastMove;
}

//----------------------------------------------------------------------------

} // namespace

//----------------------------------------------------------------------------

std::string MoHexSharedData::TreeStatistics::ToString() const
{
    std::ostringstream os;
    os << "Tree Statistics:\n"
       << "Prior Positions     " << priorPositions << '\n'
       << "Prior Proven        " << priorProven << '\n'                
       << "Prior Avg Moves     " << std::setprecision(3)
       << (double)priorMoves / (double)priorPositions << '\n'
       << "Prior Avg After     " << std::setprecision(3) 
       << (double)priorMovesAfter / (double)priorPositions << '\n'
        
       << "Know Positions      " << knowPositions << '\n'
       << "Know Proven         " << knowProven << '\n'
       << "Know Avg After      " << std::setprecision(3)
       << (knowPositions > 0 ? 
           (double)knowMovesAfter / (double)knowPositions : 0) << '\n'

       << "VCM Probes          " << vcmProbes << '\n'
       << "VCM Expanded        " << vcmExpanded << '\n'
       << "VCM Expanded Later  " << vcmExpandedLater << '\n'
       << "VCM Avg Responses   " << std::setprecision(3)
       << (vcmExpanded + vcmExpandedLater > 0 
           ? (double)vcmResponses / (double)(vcmExpanded + vcmExpandedLater)
           : 0);
       
    return os.str();
}

//----------------------------------------------------------------------------

MoHexThreadState::AssertionHandler::AssertionHandler
(const MoHexThreadState& state)
    : m_state(state)
{
}

void MoHexThreadState::AssertionHandler::Run()
{
    LogSevere() << m_state.Dump() << '\n';
}

//----------------------------------------------------------------------------

MoHexThreadState::MoHexThreadState(const unsigned int threadId,
                                   MoHexSearch& sch, 
                                   MoHexSharedPolicy* sharedPolicy)
    : SgUctThreadState(threadId, MoHexUtil::ComputeMaxNumMoves()),
      m_assertionHandler(*this),
      m_state(0),
      m_vcBrd(0),
      m_policy(sharedPolicy, m_board, sch.LocalPatterns()),
      m_sharedData(0),
      m_priorKnowledge(*this),
      m_search(sch),
      m_isInPlayout(false)
{
}

MoHexThreadState::~MoHexThreadState()
{
}

std::string MoHexThreadState::Dump() const
{
    std::ostringstream os;
    os << "MoHexThreadState[" << m_threadId << "] ";
    if (m_isInPlayout) 
    {
        os << "[playout] ";
        os << "board: " << m_board.Write();
    } 
    else
        os << "board:" << m_state->Position().Write();
    return os.str();
}

/** CURRENTLY NOT USED */
SgBlackWhite MoHexThreadState::ToPlay() const
{
    return MoHexUtil::ToSgBlackWhite(ColorToPlay());
}

/** Called by LazyDelete() during tree phase. */
bool MoHexThreadState::IsValidMove(SgMove move)
{
    return m_state->Position().IsEmpty(static_cast<HexPoint>(move));
}

/** Evaluate state.
    Called during tree-phase (at terminal nodes) and at the end of
    each playout. */
SgUctValue MoHexThreadState::Evaluate()
{
    SG_ASSERT(m_board.GameOver());
    SgUctValue score = (m_board.GetWinner() == ColorToPlay()) ? 1.0 : 0.0;
    return score;
}

//----------------------------------------------------------------------------

/** @page mohextree MoHex Tree Phase
    
    Both m_board (a MoHexBoard) and m_state (a HexState) are played
    into during the in-tree phase. If a knowledge node is encountered
    m_board and m_state are overwritten with the data from the
    knowledge hashtable.

    m_state is used only to feed m_vcBrd->ComputeAll() (during a
    knowledge computation) and to initialize the playout policy at the
    start of a playout (it's easy to grab the empty cells from a
    StoneBoard). If MoHexBoard is given these capabilities, then
    m_state can be done away with entirely.
 */

/** Initialize for a new search. */
void MoHexThreadState::StartSearch()
{
    LogInfo() << "StartSearch()[" << m_threadId <<"]\n";
    m_usingKnowledge = !m_search.KnowledgeThreshold().empty();
    m_sharedData = &m_search.SharedData();
    // TODO: Fix the interface to HexBoard so this can be constant!
    // The problem is that VCBuilder (which is inside of HexBoard)
    // expects a non-const reference to a VCBuilderParam object.
    HexBoard& brd = const_cast<HexBoard&>(m_search.Board());
    if (!m_state.get() 
        || m_state->Position().Width() != brd.Width() 
        || m_state->Position().Height() != brd.Height())
    {
        m_state.reset(new HexState(brd.GetPosition(), BLACK));
        m_vcBrd.reset(new HexBoard(brd.Width(), brd.Height(), 
                                   brd.ICE(), brd.VCBuilderParameters()));
    }
    m_policy.InitializeForSearch();
}

void MoHexThreadState::GameStart()
{
    m_atRoot = true;
    m_isInPlayout = false;
    m_lastMovePlayed = LastMoveFromHistory(m_sharedData->gameSequence);
    *m_state = m_sharedData->rootState;
    m_board = m_sharedData->rootBoard;
    m_toPlay = m_state->ToPlay();
}

/** Execute tree move. */
void MoHexThreadState::Execute(SgMove sgmove)
{
    HexPoint cell = static_cast<HexPoint>(sgmove);

    // Lock-free mode: It is possible we are playing into a filled-in
    // cell during the in-tree phase. This can occur if the thread
    // happens upon this state after fillin was published but before
    // the tree was pruned.
    //   If assertions are off, this results in a board possibly
    // containing cells of both colors and erroneous pattern state
    // info, resulting in an inaccurate playout value. In practice,
    // this does not seem to matter too much.
    //   If assertions are on, this will cause the search to abort
    // needlessly.
    // TODO: Handle case when assertions are on.
    SG_ASSERT(m_state->Position().IsEmpty(cell));
    m_hashForLastState = m_state->Hash();
    m_board.PlayMove(cell, ColorToPlay());
    m_state->PlayMove(cell);
    m_toPlay = m_state->ToPlay();
    m_lastMovePlayed = cell;
    m_atRoot = false;
    bool loadedState = false;

    if (m_usingKnowledge)
    {
        MoHexSharedData::StateData data;
        if(m_sharedData->stateData.Get(m_state->Hash(), data))
        {
            m_state->Position() = data.position;
            m_board = data.board;
            loadedState = true;
        }
    }

#if 0
    if (!loadedState)
    {
        AddTriangleFillin(cell, !ColorToPlay() /* note flipped color! */);
    }
#endif
}

bool MoHexThreadState::GenerateAllMoves(SgUctValue count, 
                                        std::vector<SgUctMoveInfo>& moves,
                                        SgUctProvenType& provenType)
{
    moves.clear();
    if (m_atRoot)
    {
        // Handle root node as a special case: using consider set
        // passed to us from MoHexPlayer.
        for (BitsetIterator it(m_sharedData->rootConsider); it; ++it)
            moves.push_back(SgUctMoveInfo(*it));
        if (count == 0)
        {
            m_sharedData->treeStatistics.priorPositions++;
            m_priorKnowledge.ProcessPosition(moves, m_lastMovePlayed, false);
        }
        return false;
    }
    else if (count <= 0)
    {
        // First time we have been to this node. If solid winning
        // chain exists then mark as proven and abort. Otherwise,
        // every empty cell is a potentially valid move.
        if (IsProvenState(m_board, ColorToPlay(), provenType))
            return false;
        for (BitsetIterator it(m_state->Position().GetEmpty()); it; ++it)
            moves.push_back(SgUctMoveInfo(*it));
        // If count is negative, then we are not actually expanding
        // this node, so do not compute prior knowledge.
        if (count == 0)
        {
            size_t oldSize = moves.size();
            m_sharedData->treeStatistics.priorPositions++;
            m_sharedData->treeStatistics.priorMoves += oldSize;
<<<<<<< HEAD
            m_priorKnowledge.ProcessPosition(moves, m_search.PriorPruning());
            m_sharedData->treeStatistics.priorMovesAfter += moves.size();

#if 0
            // Debug: display moves after pruning
            if (!moves.empty() && moves.size() < oldSize)
            {
                 bitset_t bs;
                 for (size_t i = 0; i < moves.size(); ++i)
                     bs.set(moves[i].m_move);
                 LogInfo() << m_state->Position().Write(bs) << '\n';
            }
#endif
            // Mark state as loss if no moves remain
=======
            m_priorKnowledge.ProcessPosition(moves, m_lastMovePlayed,
                                             m_search.PriorPruning());
>>>>>>> 8feb78da
            if (moves.empty())
            {
                m_sharedData->treeStatistics.priorProven++;
                provenType = SG_PROVEN_LOSS;
                //LogInfo() << m_state->Position() << '\n'
                //          << "winner=" << !ColorToPlay() << '\n';
#if DEBUG_PRIOR_PRUNING
                m_vcBrd->GetPosition().SetPosition(m_state->Position());
                m_vcBrd->ComputeAll(ColorToPlay());
                if (EndgameUtil::IsDeterminedState(*m_vcBrd, ColorToPlay()))
                {
                    if (!EndgameUtil::IsLostGame(*m_vcBrd, ColorToPlay()))
                    {
                        LogSevere() << m_state->Position() << "toPlay=" 
                                    << ColorToPlay() << '\n';
                        throw BenzeneException("Not a proven loss!");
                    }
                }
                else
                {
                    LogSevere() << m_state->Position() << "toPlay=" 
                                << ColorToPlay() << '\n';
                    throw BenzeneException("Not actually a proven state!!");
                }
#endif
            }
            else
            {
                // Apply pre-computed vcm responses from parent's knowledge
                VCMFromParent(moves);
            }
        }
        return false;
    }
    else
    {
        // Re-visiting this state after a certain number of playouts.
        // If VC-win exists then mark as proven; otherwise, prune
        // moves outside of mustplay and store fillin. We must
        // truncate the child subtrees because of the fillin if lazy
        // delete is not on.
        BenzeneAssert(m_usingKnowledge);
        bitset_t moveset = m_state->Position().GetEmpty() 
            & ComputeKnowledge(provenType);
        for (BitsetIterator it(moveset); it; ++it)
            moves.push_back(SgUctMoveInfo(*it));
        // Truncate tree only if not using lazy delete
        return !m_search.LazyDelete();
    }
    BenzeneAssert(false);
    return false;
}

/** Computes moves to consider and stores fillin in the shared
    data. Sets provenType if state is determined by VCs. */
bitset_t MoHexThreadState::ComputeKnowledge(SgUctProvenType& provenType)
{
    provenType = SG_NOT_PROVEN;
    SgHashCode hash = m_state->Hash();
    MoHexSharedData::StateData data;
    if (m_sharedData->stateData.Get(hash, data))
    {
        if (TRACK_KNOWLEDGE)
            LogInfo() << "cached: " << hash << '\n';
        m_state->Position() = data.position;
        m_board = data.board;
        return data.consider;
    }
    if (TRACK_KNOWLEDGE)
        LogInfo() << "know: " << hash << '\n';
    m_sharedData->treeStatistics.knowPositions++;
    m_vcBrd->GetPosition().SetPosition(m_state->Position());
    m_vcBrd->ComputeAll(ColorToPlay());
    if (EndgameUtil::IsDeterminedState(*m_vcBrd, ColorToPlay()))
    {
        HexColor winner = ColorToPlay();
        provenType = SG_PROVEN_WIN;
        if (EndgameUtil::IsLostGame(*m_vcBrd, ColorToPlay()))
        {
            winner = !ColorToPlay();
            provenType = SG_PROVEN_LOSS;
        }
        m_sharedData->treeStatistics.knowProven++;
        if (DEBUG_KNOWLEDGE)
            LogInfo() << "Found win for " << winner << ":\n"
                      << *m_vcBrd << '\n';
        // Set the consider set to be all empty cells: doesn't really
        // matter since we are marking it as a proven node, so the
        // search will never decend past this node again.
        return m_state->Position().GetEmpty();
    }
    data.consider = EndgameUtil::MovesToConsider(*m_vcBrd, ColorToPlay());
    data.position = m_vcBrd->GetPosition();
    data.board.SetPosition(data.position);
    VCMInTree(*m_vcBrd, data.consider, ColorToPlay(), data.vcm);
    //VCMerge(*m_vcBrd, data.consider, ColorToPlay());
    //VCExtend(*m_vcBrd, data.consider, ColorToPlay());
    
    m_sharedData->stateData.Add(m_state->Hash(), data);
    m_sharedData->treeStatistics.knowMovesAfter += data.consider.count();

    m_state->Position() = data.position;
    m_board = data.board;

    if (DEBUG_KNOWLEDGE)
        LogInfo() << "===================================\n"
                  << "Recomputed state:" << '\n' << data.position << '\n'
                  << "Consider:" << data.position.Write(data.consider) << '\n';

    return data.consider;
}

void MoHexThreadState::TakeBackInTree(std::size_t nuMoves)
{
    SG_UNUSED(nuMoves);
}
    
//----------------------------------------------------------------------------

void MoHexThreadState::VCMInTree(const HexBoard& vcbrd, 
                                 const bitset_t consider,
                                 const HexColor toPlay,
                                 vector<MoHexSharedData::VCMPair >& vcm)
{
    const SgUctNode* node = m_gameInfo.m_nodes.back();
    for (SgUctChildIterator ip(m_search.Tree(), *node); ip; ++ip)
    {
        const SgUctNode& p = *ip;
        const HexPoint probe = (HexPoint)p.Move();
        if (!consider.test(probe))
            continue;
        bitset_t responses;
        VCUtil::RespondToProbe(vcbrd, toPlay, probe, responses);
        if (responses.none())
            continue;
        m_sharedData->treeStatistics.vcmProbes++;
        if (! p.HasChildren())
        {
            // Record responses for when this child is expanded
            vcm.push_back(MoHexSharedData::VCMPair((uint8_t)probe));
            for (BitsetIterator it(responses); it; ++it)
                vcm.back().responses.push_back(*it);
            continue;
        }
        float totalGamma = 0.0f;
        m_sharedData->treeStatistics.vcmExpanded++;
        for (SgUctChildIterator ir(m_search.Tree(), p); ir; ++ir)
        {
            const SgUctNode& r = *ir;
            const float gamma = r.VCGamma();
            totalGamma += gamma;
            if (responses.test(r.Move()))
            {
                const float bonusGamma = m_search.VCMGamma();
                const_cast<SgUctNode&>(r).SetVCGamma(gamma + bonusGamma);
                m_sharedData->treeStatistics.vcmResponses++;
                totalGamma += bonusGamma;
            }
        }
        if (totalGamma > 0.0f)
        {
            for (SgUctChildIterator ir(m_search.Tree(), p); ir; ++ir)
            {
                const SgUctValue prior = (*ir).VCGamma() / totalGamma;
                const_cast<SgUctNode&>(*ir).SetVCPrior(prior);
            }
        }
    }
}

void MoHexThreadState::VCMFromParent(std::vector<SgUctMoveInfo>& moves)
{
    MoHexSharedData::StateData data;
    if (!m_sharedData->stateData.Get(m_hashForLastState, data))
        return;
    // LogInfo() << "parent hash :" << m_hashForLastState << '\n';
    for (size_t i = 0; i < data.vcm.size(); ++i)
    {
        if (data.vcm[i].move != m_lastMovePlayed)
            continue;
        m_sharedData->treeStatistics.vcmExpandedLater++;
        float totalGamma = 0.0f;
        const vector<uint8_t>& responses = data.vcm[i].responses;
        for (size_t j = 0; j < responses.size(); ++j)
        {
            for (size_t k = 0; k < moves.size(); ++k)
            {
                if (moves[k].m_move == responses[j])
                {
                    m_sharedData->treeStatistics.vcmResponses++;
                    moves[k].m_vcGamma = m_search.VCMGamma();
                    totalGamma += m_search.VCMGamma();
                }
            }
        }
        if (totalGamma > 0)
        {
            for (size_t k = 0; k < moves.size(); ++k)
                moves[k].m_vcPrior = moves[k].m_vcGamma / totalGamma;
        }
        break;
    }
}

void MoHexThreadState::VCExtend(const HexBoard& vcbrd, const bitset_t consider,
                                const HexColor toPlay)
{
    UNUSED(consider);
    bitset_t extend;
    std::vector<float> bonus(BITSETSIZE, 0.0f);
    static const float SIZE_BONUS = 1.5f;
    const VCS& vcs = vcbrd.Cons(toPlay);
    const StoneBoard& brd = vcbrd.GetPosition();
    const Groups& groups = vcbrd.GetGroups();
    for (GroupIterator xg(groups, toPlay); xg; ++xg)
    {
        const HexPoint x = xg->Captain();
        for (BitsetIterator y(vcs.GetFullNbs(x)); y; ++y)
        {
            if (brd.GetColor(*y) != EMPTY)
                continue;
            extend.set(*y);
            size_t size = std::numeric_limits<size_t>::max();
            for (CarrierList::Iterator i(vcs.GetFullCarriers(x, *y)); i; ++i)
            {
                size_t count = i.Carrier().count();
                if (count < size)
                    size = count;
            }
            bonus[*y] += (float_t)(size * size) * SIZE_BONUS;
        }
    }
    if (extend.none())
        return;

#if 0
    LogInfo() << "extend:" << brd.Write(extend) << '\n';
    for (BitsetIterator i(extend); i; ++i)
        LogInfo() << '(' << *i << ' ' << bonus[*i] << ')';
    LogInfo() << '\n';
#endif

    // Update priors in the tree
    float totalGamma = 0.0f;
    const SgUctNode* node = m_gameInfo.m_nodes.back();
    for (SgUctChildIterator i(m_search.Tree(), *node); i; ++i)
    {
        const HexPoint p = static_cast<HexPoint>((*i).Move());
        const float gamma = (*i).VCGamma();
        const_cast<SgUctNode&>(*i).SetVCGamma(gamma + bonus[p]);
        totalGamma += gamma + bonus[p];
    }
    if (totalGamma > 0.0f)
    {
        for (SgUctChildIterator i(m_search.Tree(), *node); i; ++i)
        {
            const SgUctValue prior = (*i).VCGamma() / totalGamma;
            const_cast<SgUctNode&>(*i).SetVCPrior(prior);
        }
    }
}

void MoHexThreadState::VCMerge(const HexBoard& vcbrd, const bitset_t consider,
                               const HexColor toPlay)
{
    UNUSED(consider);
    bitset_t merge;
    const VCS& vcs = vcbrd.Cons(toPlay);
    const Groups& groups = vcbrd.GetGroups();
    for (GroupIterator xg(groups, toPlay); xg; ++xg)
    {
        const HexPoint x = xg->Captain();
        for (GroupIterator yg(groups, toPlay); 
             yg->Captain() != xg->Captain(); ++yg)
        {
            const HexPoint y = yg->Captain();
            if (vcs.FullExists(x, y)
                //|| !vcs.SemiExists(x, y)
                )
                continue;
            const bitset_t keys = vcs.GetFullNbs(x) & vcs.GetFullNbs(y);
            for (BitsetIterator z(keys); z; ++z)
            {
                for (CarrierList::Iterator s1(vcs.GetFullCarriers(x, *z)); 
                     s1; ++s1)
                {
                    const bitset_t xz = s1.Carrier();
                    if ((xz & vcs.FullIntersection(*z, y)).any())
                        continue;
                    for (CarrierList::Iterator s2(vcs.GetFullCarriers(*z, y));
                     s2; ++s2)
                    {
                        const bitset_t zy = s2.Carrier();
                        if ((xz & zy).none())
                            merge.set(*z);
                    }
                }
            }
#if 0
            for (CarrierList::Iterator s(vcs.GetSemiCarriers(x, y)); s; ++s)
            {
                const HexPoint key = vcs.SemiKey(s.Carrier(), x, y);
                //LogInfo() << "key=" << key
                //          << vcbrd.GetPosition().Write(s.Carrier()) << '\n';
                if (key != INVALID_POINT)
                    merge.set(key);
            }
#endif
        }
    }
    if (merge.count())
    {
        LogInfo() << "toPlay=" << toPlay << vcbrd.GetPosition().Write(merge)
                  << '\n';
    }
}

//----------------------------------------------------------------------------

/** @page mohexplayouts MoHex Playout Phase

    Playouts are initialized from m_state (for quick access to the set
    of empty cells), but played entirely on m_board. Hence m_state
    does not change during a playout. 
 */

/** Initialize for a set set of playouts. */
void MoHexThreadState::StartPlayouts()
{
    m_isInPlayout = true;
    if (m_search.NumberPlayouts() > 1)
    {
        // If doing more than one playout make a backup of this state
        m_playoutStartLastMove = m_lastMovePlayed;
        m_playoutStartBoard = m_board;
    }
}

void MoHexThreadState::StartPlayout()
{
    m_policy.InitializeForPlayout(m_state->Position());
}

/** Called by MoHexEngine.
    Not called by SgUctSearch; used by MoHexEngine to perform playouts
    directly for debugging, visualization, etc. */
void MoHexThreadState::StartPlayout(const HexState& state,
                                    HexPoint lastMovePlayed)
{
    const StoneBoard& brd = state.Position();
    if (!m_state.get() 
        || m_state->Position().Width() != brd.Width() 
        || m_state->Position().Height() != brd.Height())
    {
        m_state.reset(new HexState(state));
    }
    *m_state = state;
    m_board.SetPosition(m_state->Position());
    m_toPlay = m_state->ToPlay();
    m_lastMovePlayed = lastMovePlayed;
    StartPlayout();
}

SgMove MoHexThreadState::GeneratePlayoutMove(bool& skipRaveUpdate)
{
    skipRaveUpdate = false;
    const ConstBoard& cbrd = m_board.Const();

    // Uncomment line below to stop playout when win detected.
    // if (m_board.GameOver())
    //     return SG_NULLMOVE;

    // Stop when board is filled.
    if (m_board.NumMoves() == cbrd.Width() * cbrd.Height())
        return SG_NULLMOVE;

    SgPoint move = m_policy.GenerateMove(ColorToPlay(), m_lastMovePlayed);
    SG_ASSERT(move != SG_NULLMOVE);
    return move;
}

void MoHexThreadState::ExecutePlayout(SgMove sgmove)
{
    HexPoint cell = static_cast<HexPoint>(sgmove);
    SG_ASSERT(m_board.GetColor(cell) == EMPTY);
    m_policy.PlayMove(cell, ColorToPlay());
    m_board.PlayMove(cell, ColorToPlay());
    m_lastMovePlayed = cell;
    m_toPlay = !m_toPlay;
}

void MoHexThreadState::EndPlayout()
{
}

void MoHexThreadState::TakeBackPlayout(std::size_t nuMoves)
{
    SG_UNUSED(nuMoves);
    if (m_search.NumberPlayouts() > 1)
    {
        // If doing more than 1 playout, restore state at start of playout
        m_lastMovePlayed = m_playoutStartLastMove;
        m_board = m_playoutStartBoard;
        m_toPlay = m_state->ToPlay();
    }
}

//----------------------------------------------------------------------------

void MoHexThreadState::AddTriangleFill(const HexPoint cell,
                                       const HexColor color)
{
    // Check if move captures two cells
    const ConstBoard& cbrd = m_board.Const();
    for (int dd = 0; dd < 6; ++dd)
    {
        HexDirection d1 = (HexDirection)dd;
        HexDirection d2 = (HexDirection)((dd + 1) % 6);
        HexPoint e1 = cbrd.PointInDir(cell, d1);
        if (m_board.GetColor(e1) != EMPTY)
            continue;
        HexPoint e2 = cbrd.PointInDir(cell, d2);
        if (m_board.GetColor(e2) != EMPTY)
        {
            ++dd;  // skip next case where e2 is now e1
            continue;
        }
        if (m_board.GetColor(cbrd.PointInDir(e1, d1)) != color)
            continue;
        if (m_board.GetColor(cbrd.PointInDir(e1, d2)) != color)
            continue;
        if (m_board.GetColor(cbrd.PointInDir(e2, d2)) != color)
        {
            // skip next case: this will be in direction
            // -> d1 -> d1, and so must be color
            ++dd; 
            continue;
        }
        
        // Matched!!
        m_state->Position().SetColor(color, e1);
        m_state->Position().SetColor(color, e2);
        m_board.PlayMove(e1, color);
        m_board.PlayMove(e2, color);
        ++dd;  // skip next case where e2 is now e1

        // LogInfo() << "=============================="
        //           << m_state->Position().Write()
        //           << m_board.Write() << '\n';            
    }
}

//----------------------------------------------------------------------------<|MERGE_RESOLUTION|>--- conflicted
+++ resolved
@@ -300,8 +300,8 @@
             size_t oldSize = moves.size();
             m_sharedData->treeStatistics.priorPositions++;
             m_sharedData->treeStatistics.priorMoves += oldSize;
-<<<<<<< HEAD
-            m_priorKnowledge.ProcessPosition(moves, m_search.PriorPruning());
+            m_priorKnowledge.ProcessPosition(moves, m_lastMovePlayed,
+                                             m_search.PriorPruning());
             m_sharedData->treeStatistics.priorMovesAfter += moves.size();
 
 #if 0
@@ -315,10 +315,6 @@
             }
 #endif
             // Mark state as loss if no moves remain
-=======
-            m_priorKnowledge.ProcessPosition(moves, m_lastMovePlayed,
-                                             m_search.PriorPruning());
->>>>>>> 8feb78da
             if (moves.empty())
             {
                 m_sharedData->treeStatistics.priorProven++;
